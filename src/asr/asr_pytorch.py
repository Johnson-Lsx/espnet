#!/usr/bin/env python

# Copyright 2017 Johns Hopkins University (Shinji Watanabe)
#  Apache 2.0  (http://www.apache.org/licenses/LICENSE-2.0)


import copy
import json
import logging
import math
import os
import sys

# chainer related
import chainer

from chainer.datasets import TransformDataset
from chainer import reporter as reporter_module
from chainer import training
from chainer.training import extensions

# torch related
import torch

# espnet related
from asr_utils import adadelta_eps_decay
from asr_utils import add_results_to_json
from asr_utils import CompareValueTrigger
from asr_utils import get_model_conf
from asr_utils import load_inputs_and_targets
from asr_utils import load_labeldict
from asr_utils import make_batchset
from asr_utils import PlotAttentionReport
from asr_utils import restore_snapshot
from asr_utils import torch_load
from asr_utils import torch_resume
from asr_utils import torch_save
from asr_utils import torch_snapshot
from e2e_asr_th import E2E
from e2e_asr_th import Loss
from e2e_asr_th import pad_list

# for kaldi io
import kaldi_io_py

# rnnlm
import extlm_pytorch
import lm_pytorch

# matplotlib related
import matplotlib
import numpy as np
matplotlib.use('Agg')

REPORT_INTERVAL = 100


class CustomEvaluator(extensions.Evaluator):
    '''Custom evaluater for pytorch'''

    def __init__(self, model, iterator, target, converter, device):
        super(CustomEvaluator, self).__init__(iterator, target)
        self.model = model
        self.converter = converter
        self.device = device

    # The core part of the update routine can be customized by overriding.
    def evaluate(self):
        iterator = self._iterators['main']

        if self.eval_hook:
            self.eval_hook(self)

        if hasattr(iterator, 'reset'):
            iterator.reset()
            it = iterator
        else:
            it = copy.copy(iterator)

        summary = reporter_module.DictSummary()

        self.model.eval()
        with torch.no_grad():
            for batch in it:
                observation = {}
                with reporter_module.report_scope(observation):
                    # read scp files
                    # x: original json with loaded features
                    #    will be converted to chainer variable later
                    x = self.converter(batch, self.device)
                    self.model(*x)
                summary.add(observation)
        self.model.train()

        return summary.compute_mean()


class CustomUpdater(training.StandardUpdater):
    '''Custom updater for pytorch'''

    def __init__(self, model, grad_clip_threshold, train_iter,
                 optimizer, converter, device, ngpu):
        super(CustomUpdater, self).__init__(train_iter, optimizer)
        self.model = model
        self.grad_clip_threshold = grad_clip_threshold
        self.converter = converter
        self.device = device
        self.ngpu = ngpu

    # The core part of the update routine can be customized by overriding.
    def update_core(self):
        # When we pass one iterator and optimizer to StandardUpdater.__init__,
        # they are automatically named 'main'.
        train_iter = self.get_iterator('main')
        optimizer = self.get_optimizer('main')

        # Get the next batch ( a list of json files)
        batch = train_iter.next()
        x = self.converter(batch, self.device)

        # Compute the loss at this time step and accumulate it
        optimizer.zero_grad()  # Clear the parameter gradients
        if self.ngpu > 1:
            loss = 1. / self.ngpu * self.model(*x)
            loss.backward(loss.new_ones(self.ngpu))  # Backprop
        else:
            loss = self.model(*x)
            loss.backward()  # Backprop
        loss.detach()  # Truncate the graph
        # compute the gradient norm to check if it is normal or not
        grad_norm = torch.nn.utils.clip_grad_norm_(
            self.model.parameters(), self.grad_clip_threshold)
        logging.info('grad norm={}'.format(grad_norm))
        if math.isnan(grad_norm):
            logging.warning('grad norm is nan. Do not update model.')
        else:
            optimizer.step()


class CustomConverter(object):
    """CUSTOM CONVERTER"""

    def __init__(self, subsamping_factor=1):
        self.subsamping_factor = subsamping_factor
        self.ignore_id = -1

    def transform(self, item):
        return load_inputs_and_targets(item)

    def __call__(self, batch, device):
        # batch should be located in list
        assert len(batch) == 1
        xs, ys = batch[0]

        # perform subsamping
        if self.subsamping_factor > 1:
            xs = [x[::self.subsampling_factor, :] for x in xs]

        # get batch of lengths of input sequences
        ilens = np.array([x.shape[0] for x in xs])

        # perform padding and convert to tensor
        xs_pad = pad_list([torch.from_numpy(x).float() for x in xs], 0).to(device)
        ilens = torch.from_numpy(ilens).to(device)
        ys_pad = pad_list([torch.from_numpy(y).long() for y in ys], self.ignore_id).to(device)

        return xs_pad, ilens, ys_pad


def train(args):
    '''Run training'''
    # seed setting
    torch.manual_seed(args.seed)

    # debug mode setting
    # 0 would be fastest, but 1 seems to be reasonable
    # by considering reproducability
    # revmoe type check
    if args.debugmode < 2:
        chainer.config.type_check = False
        logging.info('torch type check is disabled')
    # use determinisitic computation or not
    if args.debugmode < 1:
        torch.backends.cudnn.deterministic = False
        logging.info('torch cudnn deterministic is disabled')
    else:
        torch.backends.cudnn.deterministic = True

    # check cuda availability
    if not torch.cuda.is_available():
        logging.warning('cuda is not available')

    # get input and output dimension info
    with open(args.valid_json, 'rb') as f:
        valid_json = json.load(f)['utts']
    utts = list(valid_json.keys())
    idim = int(valid_json[utts[0]]['input'][0]['shape'][1])
    odim = int(valid_json[utts[0]]['output'][0]['shape'][1])
    logging.info('#input dims : ' + str(idim))
    logging.info('#output dims: ' + str(odim))

    # specify attention, CTC, hybrid mode
    if args.mtlalpha == 1.0:
        mtl_mode = 'ctc'
        logging.info('Pure CTC mode')
    elif args.mtlalpha == 0.0:
        mtl_mode = 'att'
        logging.info('Pure attention mode')
    else:
        mtl_mode = 'mtl'
        logging.info('Multitask learning mode')

    # specify model architecture
    e2e = E2E(idim, odim, args)
    model = Loss(e2e, args.mtlalpha)

    # write model config
    if not os.path.exists(args.outdir):
        os.makedirs(args.outdir)
    model_conf = args.outdir + '/model.json'
    with open(model_conf, 'wb') as f:
        logging.info('writing a model config file to ' + model_conf)
        f.write(json.dumps((idim, odim, vars(args)), indent=4, sort_keys=True).encode('utf_8'))
    for key in sorted(vars(args).keys()):
        logging.info('ARGS: ' + key + ': ' + str(vars(args)[key]))

    reporter = model.reporter

    # check the use of multi-gpu
    if args.ngpu > 1:
        model = torch.nn.DataParallel(model, device_ids=list(range(args.ngpu)))
        logging.info('batch size is automatically increased (%d -> %d)' % (
            args.batch_size, args.batch_size * args.ngpu))
        args.batch_size *= args.ngpu

    # set torch device
    device = torch.device("cuda" if args.ngpu > 0 else "cpu")
    model = model.to(device)

    # Setup an optimizer
    if args.opt == 'adadelta':
        optimizer = torch.optim.Adadelta(
            model.parameters(), rho=0.95, eps=args.eps)
    elif args.opt == 'adam':
        optimizer = torch.optim.Adam(model.parameters())

    # FIXME: TOO DIRTY HACK
    setattr(optimizer, "target", reporter)
    setattr(optimizer, "serialize", lambda s: reporter.serialize(s))

    # Setup a converter
    converter = CustomConverter(e2e.subsample[0])

    # read json data
    with open(args.train_json, 'rb') as f:
        train_json = json.load(f)['utts']
    with open(args.valid_json, 'rb') as f:
        valid_json = json.load(f)['utts']

    # make minibatch list (variable length)
    train = make_batchset(train_json, args.batch_size,
                          args.maxlen_in, args.maxlen_out, args.minibatches)
    valid = make_batchset(valid_json, args.batch_size,
                          args.maxlen_in, args.maxlen_out, args.minibatches)
    # hack to make batchsze argument as 1
    # actual bathsize is included in a list
    train_iter = chainer.iterators.MultiprocessIterator(
        TransformDataset(train, converter.transform),
        batch_size=1, n_processes=1, n_prefetch=8, maxtasksperchild=20)
    valid_iter = chainer.iterators.SerialIterator(
        TransformDataset(valid, converter.transform),
        batch_size=1, repeat=False, shuffle=False)

    # Set up a trainer
    updater = CustomUpdater(
        model, args.grad_clip, train_iter, optimizer, converter, device, args.ngpu)
    trainer = training.Trainer(
        updater, (args.epochs, 'epoch'), out=args.outdir)

    # Resume from a snapshot
    if args.resume:
        logging.info('resumed from %s' % args.resume)
        torch_resume(args.resume, trainer)

    # Evaluate the model with the test dataset for each epoch
    trainer.extend(CustomEvaluator(model, valid_iter, reporter, converter, device))

    # Save attention weight each epoch
    if args.num_save_attention > 0 and args.mtlalpha != 1.0:
        data = sorted(list(valid_json.items())[:args.num_save_attention],
                      key=lambda x: int(x[1]['input'][0]['shape'][1]), reverse=True)
        if hasattr(model, "module"):
            att_vis_fn = model.module.predictor.calculate_all_attentions
        else:
            att_vis_fn = model.predictor.calculate_all_attentions
        trainer.extend(PlotAttentionReport(
            att_vis_fn, data, args.outdir + "/att_ws",
            converter=converter, device=device), trigger=(1, 'epoch'))

    # Make a plot for training and validation values
    trainer.extend(extensions.PlotReport(['main/loss', 'validation/main/loss',
                                          'main/loss_ctc', 'validation/main/loss_ctc',
                                          'main/loss_att', 'validation/main/loss_att'],
                                         'epoch', file_name='loss.png'))
    trainer.extend(extensions.PlotReport(['main/acc', 'validation/main/acc'],
                                         'epoch', file_name='acc.png'))

    # Save best models
    trainer.extend(extensions.snapshot_object(model, 'model.loss.best', savefun=torch_save),
                   trigger=training.triggers.MinValueTrigger('validation/main/loss'))
    if mtl_mode is not 'ctc':
        trainer.extend(extensions.snapshot_object(model, 'model.acc.best', savefun=torch_save),
                       trigger=training.triggers.MaxValueTrigger('validation/main/acc'))

    # save snapshot which contains model and optimizer states
    trainer.extend(torch_snapshot(), trigger=(1, 'epoch'))

    # epsilon decay in the optimizer
    if args.opt == 'adadelta':
        if args.criterion == 'acc' and mtl_mode is not 'ctc':
            trainer.extend(restore_snapshot(model, args.outdir + '/model.acc.best', load_fn=torch_load),
                           trigger=CompareValueTrigger(
                               'validation/main/acc',
                               lambda best_value, current_value: best_value > current_value))
            trainer.extend(adadelta_eps_decay(args.eps_decay),
                           trigger=CompareValueTrigger(
                               'validation/main/acc',
                               lambda best_value, current_value: best_value > current_value))
        elif args.criterion == 'loss':
            trainer.extend(restore_snapshot(model, args.outdir + '/model.loss.best', load_fn=torch_load),
                           trigger=CompareValueTrigger(
                               'validation/main/loss',
                               lambda best_value, current_value: best_value < current_value))
            trainer.extend(adadelta_eps_decay(args.eps_decay),
                           trigger=CompareValueTrigger(
                               'validation/main/loss',
                               lambda best_value, current_value: best_value < current_value))

    # Write a log of evaluation statistics for each epoch
    trainer.extend(extensions.LogReport(trigger=(REPORT_INTERVAL, 'iteration')))
    report_keys = ['epoch', 'iteration', 'main/loss', 'main/loss_ctc', 'main/loss_att',
                   'validation/main/loss', 'validation/main/loss_ctc', 'validation/main/loss_att',
                   'main/acc', 'validation/main/acc', 'elapsed_time']
    if args.opt == 'adadelta':
        trainer.extend(extensions.observe_value(
            'eps', lambda trainer: trainer.updater.get_optimizer('main').param_groups[0]["eps"]),
            trigger=(REPORT_INTERVAL, 'iteration'))
        report_keys.append('eps')
    if args.report_cer:
        report_keys.append('validation/main/cer')
    if args.report_wer:
        report_keys.append('validation/main/wer')
    trainer.extend(extensions.PrintReport(
        report_keys), trigger=(REPORT_INTERVAL, 'iteration'))

    trainer.extend(extensions.ProgressBar(update_interval=REPORT_INTERVAL))

    # Run the training
    trainer.run()


def recog(args):
    '''Run recognition'''
    # seed setting
    torch.manual_seed(args.seed)

    # read training config
    idim, odim, train_args = get_model_conf(args.model, args.model_conf)

    # load trained model parameters
    logging.info('reading model parameters from ' + args.model)
    e2e = E2E(idim, odim, train_args)
    model = Loss(e2e, train_args.mtlalpha)
<<<<<<< HEAD
    e2e.recog_args = args

    def cpu_loader(storage, location):
        return storage

    def remove_dataparallel(state_dict):
        from collections import OrderedDict
        new_state_dict = OrderedDict()
        for k, v in state_dict.items():
            if k.startswith("module."):
                k = k[7:]
            new_state_dict[k] = v
        return new_state_dict

    model.load_state_dict(remove_dataparallel(torch.load(args.model, map_location=cpu_loader)))
=======
    torch_load(args.model, model)
>>>>>>> dbe4da0a

    # read rnnlm
    if args.rnnlm:
        rnnlm_args = get_model_conf(args.rnnlm, args.rnnlm_conf)
        rnnlm = lm_pytorch.ClassifierWithState(
            lm_pytorch.RNNLM(len(train_args.char_list), rnnlm_args.unit))
        torch_load(args.rnnlm, rnnlm)
        rnnlm.eval()
    else:
        rnnlm = None

    if args.word_rnnlm:
        if not args.word_dict:
            logging.error('word dictionary file is not specified for the word RNNLM.')
            sys.exit(1)

        rnnlm_args = get_model_conf(args.word_rnnlm, args.rnnlm_conf)
        word_dict = load_labeldict(args.word_dict)
        char_dict = {x: i for i, x in enumerate(train_args.char_list)}
        word_rnnlm = lm_pytorch.ClassifierWithState(lm_pytorch.RNNLM(len(word_dict), rnnlm_args.unit))
        torch_load(args.word_rnnlm, word_rnnlm)
        word_rnnlm.eval()

        if rnnlm is not None:
            rnnlm = lm_pytorch.ClassifierWithState(
                extlm_pytorch.MultiLevelLM(word_rnnlm.predictor,
                                           rnnlm.predictor, word_dict, char_dict))
        else:
            rnnlm = lm_pytorch.ClassifierWithState(
                extlm_pytorch.LookAheadWordLM(word_rnnlm.predictor,
                                              word_dict, char_dict))

    # gpu
    ngpu = args.rec_ngpu
    if ngpu == 1:
        gpu_id = range(ngpu)
        logging.info('gpu id: ' + str(gpu_id))
        model.cuda()
        if rnnlm:
            rnnlm.cuda()
    elif ngpu > 1:
        gpu_id = range(ngpu)
        logging.info('gpu id: ' + str(gpu_id))
        model = DataParallel(model, device_ids=gpu_id)
        model.cuda()
        logging.info('batch size is automatically increased (%d -> %d)' % (
            args.rec_batchsize, args.rec_batchsize * ngpu))
        args.rec_batchsize *= ngpu
        if rnnlm:
            rnnlm.cuda()

    # read json data
    with open(args.recog_json, 'rb') as f:
<<<<<<< HEAD
        recog_json = json.load(f)['utts']

    if not torch_is_old:
        torch.set_grad_enabled(False)

    try:
        from itertools import zip_longest as zip_longest
    except:
        from itertools import izip_longest as zip_longest

    def grouper(n, iterable, fillvalue=None):
        kargs = [iter(iterable)] * n
        return zip_longest(*kargs, fillvalue=fillvalue)

    if args.oracle_hyp:
        import editdistance

    # sort data
    keys = recog_json.keys()
    feat_lens = [recog_json[key]['input'][0]['shape'][0] for key in keys]
    sorted_index = sorted(range(len(feat_lens)), key=lambda i: -feat_lens[i])
    keys = [keys[i] for i in sorted_index]

    new_json = {}
    for names in grouper(args.rec_batchsize, keys, None):
        names = [name for name in names if name]
        feats = [kaldi_io_py.read_mat(recog_json[name]['input'][0]['feat'])
                 for name in names]
        y_true = [map(int, recog_json[name]['output'][0]['tokenid'].split())
                  for name in names]

        nbest_hyps = e2e.recognize(feats, args, train_args.char_list, rnnlm=rnnlm)
        if not args.oracle_hyp:
            y_hat = [nbest_hyp[0]['yseq'][1:] for nbest_hyp in nbest_hyps]
        else:
            y_hat = []
            for i, y_hat_i in enumerate(nbest_hyps):  # per sample
                y_true_i = y_true[i]
                seq_true = [train_args.char_list[int(idx)] for idx in y_true_i]
                seq_true_text = "".join(seq_true).replace('<space>', ' ').split()
                best_idx = 0
                best_wer = 100.0

                for j, y_hat_ij in enumerate(y_hat_i):
                    seq_hat_ij = [train_args.char_list[int(idx)] for idx in y_hat_ij['yseq'][1:-1]]
                    seq_hat_text = "".join(seq_hat_ij).replace('<space>', ' ').split()
                    wer = editdistance.eval(seq_hat_text, seq_true_text)
                    if wer < best_wer:
                        best_idx = j
                        best_wer = wer
                y_hat.append(nbest_hyps[i][best_idx]['yseq'][1:])

        for i, y_hat_i in enumerate(y_hat):  # per sample
            name = names[i]
            y_true_i = y_true[i]

            # print out decoding result
            seq_hat = [train_args.char_list[int(idx)] for idx in y_hat_i]
            seq_true = [train_args.char_list[int(idx)] for idx in y_true_i]
            seq_hat_text = "".join(seq_hat).replace('<space>', ' ').replace('<blank>', '')
            seq_true_text = "".join(seq_true).replace('<space>', ' ')
            logging.info("groundtruth[%s]: " + seq_true_text, name)
            logging.info("prediction [%s]: " + seq_hat_text, name)

            # copy old json info
            new_json[name] = dict()
            new_json[name]['utt2spk'] = recog_json[name]['utt2spk']

            # added recognition results to json
            logging.debug("dump token id")
            out_dic = dict()
            for _key in recog_json[name]['output'][0]:
                out_dic[_key] = recog_json[name]['output'][0][_key]

            # TODO(karita) make consistent to chainer as idx[0] not idx
            out_dic['rec_tokenid'] = " ".join([str(idx) for idx in y_hat_i])
            logging.debug("dump token")
            out_dic['rec_token'] = " ".join(seq_hat)
            logging.debug("dump text")
            out_dic['rec_text'] = seq_hat_text

            new_json[name]['output'] = [out_dic]
            # TODO(nelson): Modify this part when saving more than 1 hyp is enabled
            # add n-best recognition results with scores
            if args.beam_size > 1 and len(nbest_hyps[i]) > 1:
                for j, hyp_ij in enumerate(nbest_hyps[i]):
                    y_hat_ij = hyp_ij['yseq'][1:]
                    seq_hat_ij = [train_args.char_list[int(idx)]
                                  for idx in y_hat_ij]
                    seq_hat_text = "".join(seq_hat_ij).replace('<space>', ' ')
                    new_json[name]['rec_tokenid' + '[' + '{:05d}'.format(j) + ']'] = \
                        " ".join([str(idx) for idx in y_hat_ij])
                    new_json[name]['rec_token' + '[' + '{:05d}'.format(j) + ']'] = \
                        " ".join(seq_hat_ij)
                    new_json[name]['rec_text' + '[' + '{:05d}'.format(j) + ']'] = \
                        seq_hat_text
                    new_json[name]['score' + '[' + '{:05d}'.format(j) + ']'] = \
                        float(hyp_ij['score'])

                    logging.info("rec_text[%s]: " + seq_hat_text, str(j))
=======
        js = json.load(f)['utts']

    # decode each utterance
    new_js = {}
    with torch.no_grad():
        for idx, name in enumerate(js.keys(), 1):
            logging.info('(%d/%d) decoding ' + name, idx, len(js.keys()))
            feat = kaldi_io_py.read_mat(js[name]['input'][0]['feat'])
            nbest_hyps = e2e.recognize(feat, args, train_args.char_list, rnnlm)
            new_js[name] = add_results_to_json(js[name], nbest_hyps, train_args.char_list)
>>>>>>> dbe4da0a

    # TODO(watanabe) fix character coding problems when saving it
    with open(args.result_label, 'wb') as f:
        f.write(json.dumps({'utts': new_js}, indent=4, sort_keys=True).encode('utf_8'))<|MERGE_RESOLUTION|>--- conflicted
+++ resolved
@@ -371,25 +371,8 @@
     logging.info('reading model parameters from ' + args.model)
     e2e = E2E(idim, odim, train_args)
     model = Loss(e2e, train_args.mtlalpha)
-<<<<<<< HEAD
+    torch_load(args.model, model)
     e2e.recog_args = args
-
-    def cpu_loader(storage, location):
-        return storage
-
-    def remove_dataparallel(state_dict):
-        from collections import OrderedDict
-        new_state_dict = OrderedDict()
-        for k, v in state_dict.items():
-            if k.startswith("module."):
-                k = k[7:]
-            new_state_dict[k] = v
-        return new_state_dict
-
-    model.load_state_dict(remove_dataparallel(torch.load(args.model, map_location=cpu_loader)))
-=======
-    torch_load(args.model, model)
->>>>>>> dbe4da0a
 
     # read rnnlm
     if args.rnnlm:
@@ -412,7 +395,6 @@
         word_rnnlm = lm_pytorch.ClassifierWithState(lm_pytorch.RNNLM(len(word_dict), rnnlm_args.unit))
         torch_load(args.word_rnnlm, word_rnnlm)
         word_rnnlm.eval()
-
         if rnnlm is not None:
             rnnlm = lm_pytorch.ClassifierWithState(
                 extlm_pytorch.MultiLevelLM(word_rnnlm.predictor,
@@ -423,31 +405,26 @@
                                               word_dict, char_dict))
 
     # gpu
-    ngpu = args.rec_ngpu
-    if ngpu == 1:
-        gpu_id = range(ngpu)
+    if args.ngpu == 1:
+        gpu_id = range(args.ngpu)
         logging.info('gpu id: ' + str(gpu_id))
         model.cuda()
         if rnnlm:
             rnnlm.cuda()
     elif ngpu > 1:
-        gpu_id = range(ngpu)
+        gpu_id = range(args.ngpu)
         logging.info('gpu id: ' + str(gpu_id))
         model = DataParallel(model, device_ids=gpu_id)
         model.cuda()
         logging.info('batch size is automatically increased (%d -> %d)' % (
-            args.rec_batchsize, args.rec_batchsize * ngpu))
-        args.rec_batchsize *= ngpu
+            args.batchsize, args.batchsize * args.ngpu))
+        args.batchsize *= args.ngpu
         if rnnlm:
             rnnlm.cuda()
 
     # read json data
     with open(args.recog_json, 'rb') as f:
-<<<<<<< HEAD
-        recog_json = json.load(f)['utts']
-
-    if not torch_is_old:
-        torch.set_grad_enabled(False)
+        js = json.load(f)['utts']
 
     try:
         from itertools import zip_longest as zip_longest
@@ -462,101 +439,46 @@
         import editdistance
 
     # sort data
-    keys = recog_json.keys()
-    feat_lens = [recog_json[key]['input'][0]['shape'][0] for key in keys]
+    keys = js.keys()
+    feat_lens = [js[key]['input'][0]['shape'][0] for key in keys]
     sorted_index = sorted(range(len(feat_lens)), key=lambda i: -feat_lens[i])
     keys = [keys[i] for i in sorted_index]
 
-    new_json = {}
-    for names in grouper(args.rec_batchsize, keys, None):
-        names = [name for name in names if name]
-        feats = [kaldi_io_py.read_mat(recog_json[name]['input'][0]['feat'])
-                 for name in names]
-        y_true = [map(int, recog_json[name]['output'][0]['tokenid'].split())
-                  for name in names]
-
-        nbest_hyps = e2e.recognize(feats, args, train_args.char_list, rnnlm=rnnlm)
-        if not args.oracle_hyp:
-            y_hat = [nbest_hyp[0]['yseq'][1:] for nbest_hyp in nbest_hyps]
-        else:
-            y_hat = []
-            for i, y_hat_i in enumerate(nbest_hyps):  # per sample
-                y_true_i = y_true[i]
-                seq_true = [train_args.char_list[int(idx)] for idx in y_true_i]
-                seq_true_text = "".join(seq_true).replace('<space>', ' ').split()
-                best_idx = 0
-                best_wer = 100.0
-
-                for j, y_hat_ij in enumerate(y_hat_i):
-                    seq_hat_ij = [train_args.char_list[int(idx)] for idx in y_hat_ij['yseq'][1:-1]]
-                    seq_hat_text = "".join(seq_hat_ij).replace('<space>', ' ').split()
-                    wer = editdistance.eval(seq_hat_text, seq_true_text)
-                    if wer < best_wer:
-                        best_idx = j
-                        best_wer = wer
-                y_hat.append(nbest_hyps[i][best_idx]['yseq'][1:])
-
-        for i, y_hat_i in enumerate(y_hat):  # per sample
-            name = names[i]
-            y_true_i = y_true[i]
-
-            # print out decoding result
-            seq_hat = [train_args.char_list[int(idx)] for idx in y_hat_i]
-            seq_true = [train_args.char_list[int(idx)] for idx in y_true_i]
-            seq_hat_text = "".join(seq_hat).replace('<space>', ' ').replace('<blank>', '')
-            seq_true_text = "".join(seq_true).replace('<space>', ' ')
-            logging.info("groundtruth[%s]: " + seq_true_text, name)
-            logging.info("prediction [%s]: " + seq_hat_text, name)
-
-            # copy old json info
-            new_json[name] = dict()
-            new_json[name]['utt2spk'] = recog_json[name]['utt2spk']
-
-            # added recognition results to json
-            logging.debug("dump token id")
-            out_dic = dict()
-            for _key in recog_json[name]['output'][0]:
-                out_dic[_key] = recog_json[name]['output'][0][_key]
-
-            # TODO(karita) make consistent to chainer as idx[0] not idx
-            out_dic['rec_tokenid'] = " ".join([str(idx) for idx in y_hat_i])
-            logging.debug("dump token")
-            out_dic['rec_token'] = " ".join(seq_hat)
-            logging.debug("dump text")
-            out_dic['rec_text'] = seq_hat_text
-
-            new_json[name]['output'] = [out_dic]
-            # TODO(nelson): Modify this part when saving more than 1 hyp is enabled
-            # add n-best recognition results with scores
-            if args.beam_size > 1 and len(nbest_hyps[i]) > 1:
-                for j, hyp_ij in enumerate(nbest_hyps[i]):
-                    y_hat_ij = hyp_ij['yseq'][1:]
-                    seq_hat_ij = [train_args.char_list[int(idx)]
-                                  for idx in y_hat_ij]
-                    seq_hat_text = "".join(seq_hat_ij).replace('<space>', ' ')
-                    new_json[name]['rec_tokenid' + '[' + '{:05d}'.format(j) + ']'] = \
-                        " ".join([str(idx) for idx in y_hat_ij])
-                    new_json[name]['rec_token' + '[' + '{:05d}'.format(j) + ']'] = \
-                        " ".join(seq_hat_ij)
-                    new_json[name]['rec_text' + '[' + '{:05d}'.format(j) + ']'] = \
-                        seq_hat_text
-                    new_json[name]['score' + '[' + '{:05d}'.format(j) + ']'] = \
-                        float(hyp_ij['score'])
-
-                    logging.info("rec_text[%s]: " + seq_hat_text, str(j))
-=======
-        js = json.load(f)['utts']
-
-    # decode each utterance
     new_js = {}
     with torch.no_grad():
-        for idx, name in enumerate(js.keys(), 1):
-            logging.info('(%d/%d) decoding ' + name, idx, len(js.keys()))
-            feat = kaldi_io_py.read_mat(js[name]['input'][0]['feat'])
-            nbest_hyps = e2e.recognize(feat, args, train_args.char_list, rnnlm)
-            new_js[name] = add_results_to_json(js[name], nbest_hyps, train_args.char_list)
->>>>>>> dbe4da0a
-
+        for names in grouper(args.batchsize, keys, None):
+            names = [name for name in names if name]
+            feats = [kaldi_io_py.read_mat(js[name]['input'][0]['feat'])
+                     for name in names]
+            y_true = [map(int, js[name]['output'][0]['tokenid'].split())
+                      for name in names]
+            nbest_hyps = e2e.recognize(feats, args, train_args.char_list, rnnlm=rnnlm)
+            """
+            if not args.oracle_hyp:
+                y_hat = [nbest_hyp[0]['yseq'][1:] for nbest_hyp in nbest_hyps]
+            else:
+                y_hat = []
+                for i, y_hat_i in enumerate(nbest_hyps):  # per sample
+                    y_true_i = y_true[i]
+                    seq_true = [train_args.char_list[int(idx)] for idx in y_true_i]
+                    seq_true_text = "".join(seq_true).replace('<space>', ' ').split()
+                    best_idx = 0
+                    best_wer = 100.0
+
+                    for j, y_hat_ij in enumerate(y_hat_i):
+                        seq_hat_ij = [train_args.char_list[int(idx)] for idx in y_hat_ij['yseq'][1:-1]]
+                        seq_hat_text = "".join(seq_hat_ij).replace('<space>', ' ').split()
+                        wer = editdistance.eval(seq_hat_text, seq_true_text)
+                        if wer < best_wer:
+                            best_idx = j
+                            best_wer = wer
+                    y_hat.append(nbest_hyps[i][best_idx]['yseq'][1:])
+
+            """
+            for i, nbest_hyp in enumerate(nbest_hyps):
+                name = names[i]
+                new_js[name] = add_results_to_json(js[name], nbest_hyp, train_args.char_list)
+            
     # TODO(watanabe) fix character coding problems when saving it
     with open(args.result_label, 'wb') as f:
         f.write(json.dumps({'utts': new_js}, indent=4, sort_keys=True).encode('utf_8'))