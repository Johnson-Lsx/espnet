"""RNN-Transducer implementation for training and decoding."""

import torch

from espnet.nets.pytorch_backend.transducer.joint_network import JointNetwork
from espnet.nets.transducer_decoder_interface import TransducerDecoderInterface


class DecoderRNNT(TransducerDecoderInterface, torch.nn.Module):
    """RNN-T Decoder module.

    Args:
        eprojs (int): # encoder projection units
        odim (int): dimension of outputs
        dtype (str): gru or lstm
        dlayers (int): # prediction layers
        dunits (int): # prediction units
        blank (int): blank symbol id
        embed_dim (int): dimension of embeddings
        joint_dim (int): dimension of joint space
        joint_activation_type (int): joint network activation
        dropout (float): dropout rate
        dropout_embed (float): embedding dropout rate

    """

    def __init__(
        self,
        eprojs,
        odim,
        dtype,
        dlayers,
        dunits,
        blank,
        embed_dim,
        joint_dim,
        joint_activation_type="tanh",
        dropout=0.0,
        dropout_embed=0.0,
    ):
        """Transducer initializer."""
        super().__init__()

        self.embed = torch.nn.Embedding(odim, embed_dim, padding_idx=blank)
        self.dropout_embed = torch.nn.Dropout(p=dropout_embed)

        if dtype == "lstm":
            dec_net = torch.nn.LSTM
        else:
            dec_net = torch.nn.GRU

        self.decoder = torch.nn.ModuleList(
            [dec_net(embed_dim, dunits, 1, batch_first=True)]
        )
        self.dropout_dec = torch.nn.Dropout(p=dropout)

        for _ in range(1, dlayers):
            self.decoder += [dec_net(dunits, dunits, 1, batch_first=True)]

        self.joint_network = JointNetwork(
            odim, eprojs, dunits, joint_dim, joint_activation_type
        )

        self.dlayers = dlayers
        self.dunits = dunits
        self.dtype = dtype
        self.joint_dim = joint_dim
        self.odim = odim

        self.ignore_id = -1
        self.blank = blank

    def init_state(self, batch_size, device, dtype):
        """Initialize decoder states.

        Args:
            batch_size (int): Batch size
            device (torch.device): device id
            dtype (torch.dtype): Tensor data type

        Returns:
            (tuple): batch of decoder states
                ((L, B, dec_dim), (L, B, dec_dim))

        """
        h_n = torch.zeros(
            self.dlayers,
            batch_size,
            self.dunits,
            device=device,
            dtype=dtype,
        )

        if self.dtype == "lstm":
            c_n = torch.zeros(
                self.dlayers,
                batch_size,
                self.dunits,
                device=device,
                dtype=dtype,
            )

            return (h_n, c_n)

        return (h_n, None)

    def rnn_forward(self, y, state):
        """RNN forward.

        Args:
            y (torch.Tensor): batch of input features (B, emb_dim)
            state (tuple): batch of decoder states
                ((L, B, dec_dim), (L, B, dec_dim))

        Returns:
            y (torch.Tensor): batch of output features (B, dec_dim)
            (tuple): batch of decoder states
                (L, B, dec_dim), (L, B, dec_dim))

        """
        h_prev, c_prev = state
        h_next, c_next = self.init_state(y.size(0), y.device, y.dtype)

        for layer in range(self.dlayers):
            if self.dtype == "lstm":
                y, (
                    h_next[layer : layer + 1],
                    c_next[layer : layer + 1],
                ) = self.decoder[layer](
                    y, hx=(h_prev[layer : layer + 1], c_prev[layer : layer + 1])
                )
            else:
                y, h_next[layer : layer + 1] = self.decoder[layer](
                    y, hx=h_prev[layer : layer + 1]
                )

            y = self.dropout_dec(y)

        return y, (h_next, c_next)

    def forward(self, hs_pad, ys_in_pad):
        """Forward function for transducer.

        Args:
            hs_pad (torch.Tensor):
                batch of padded hidden state sequences (B, Tmax, D)
            ys_in_pad (torch.Tensor):
                batch of padded character id sequence tensor (B, Lmax+1)

        Returns:
            z (torch.Tensor): output (B, T, U, odim)

        """
        batch = hs_pad.size(0)

        state = self.init_state(batch, hs_pad.device, hs_pad.dtype)
        eys = self.dropout_embed(self.embed(ys_in_pad))

        h_dec, _ = self.rnn_forward(eys, state)

        h_enc = hs_pad.unsqueeze(2)
        h_dec = h_dec.unsqueeze(1)

        z = self.joint_network(h_enc, h_dec)

        return z

    def score(self, hyp, cache):
        """Forward one step.

        Args:
            hyp (dataclass): hypothesis
            cache (dict): states cache

        Returns:
            y (torch.Tensor): decoder outputs (1, dec_dim)
            state (tuple): decoder states
                ((L, 1, dec_dim), (L, 1, dec_dim)),
            (torch.Tensor): token id for LM (1,)

        """
        device = next(self.parameters()).device

        vy = torch.full((1, 1), hyp.yseq[-1], dtype=torch.long, device=device)

        str_yseq = "".join([str(x) for x in hyp.yseq])

        if str_yseq in cache:
            y, state = cache[str_yseq]
        else:
            ey = self.embed(vy)

            y, state = self.rnn_forward(ey, hyp.dec_state)
            cache[str_yseq] = (y, state)

        return y[0][0], state, vy[0]

    def batch_score(self, hyps, batch_states, cache):
        """Forward batch one step.

        Args:
            hyps (list): batch of hypotheses
            batch_states (tuple): batch of decoder states
                ((L, B, dec_dim), (L, B, dec_dim))
            cache (dict): states cache

        Returns:
            batch_y (torch.Tensor): decoder output (B, dec_dim)
            batch_states (tuple): batch of decoder states
                ((L, B, dec_dim), (L, B, dec_dim))
            lm_tokens (torch.Tensor): batch of token ids for LM (B)

        """
        final_batch = len(hyps)
        device = next(self.parameters()).device
        dtype = next(self.parameters()).dtype
<<<<<<< HEAD
        
=======

>>>>>>> bc16a4e4
        process = []
        done = [None for _ in range(final_batch)]

        for i, hyp in enumerate(hyps):
            str_yseq = "".join([str(x) for x in hyp.yseq])

            if str_yseq in cache:
                done[i] = cache[str_yseq]
            else:
                process.append((str_yseq, hyp.yseq[-1], hyp.dec_state))

        if process:
            batch = len(process)
            _tokens = [p[1] for p in process]
            _states = [p[2] for p in process]

            tokens = torch.LongTensor(_tokens).view(batch, 1).to(device=device)

            dec_state = self.init_state(batch, device, dtype)
            dec_state = self.create_batch_states(dec_state, _states)

            ey = self.embed(tokens)
            y, dec_state = self.rnn_forward(ey, dec_state)

        j = 0
        for i in range(final_batch):
            if done[i] is None:
                new_state = self.select_state(dec_state, j)

                done[i] = (y[j], new_state)
                cache[process[j][0]] = (y[j], new_state)

                j += 1

        batch_y = torch.cat([d[0] for d in done], dim=0)
        batch_states = self.create_batch_states(batch_states, [d[1] for d in done])

        lm_tokens = (
            torch.LongTensor([h.yseq[-1] for h in hyps])
            .view(final_batch)
            .to(device=device)
        )

        return batch_y, batch_states, lm_tokens

    def select_state(self, batch_states, idx):
        """Get decoder state from batch of states, for given id.

        Args:
            batch_states (tuple): batch of decoder states
                ((L, B, dec_dim), (L, B, dec_dim))
            idx (int): index to extract state from batch of states

        Returns:
            (tuple): decoder states for given id
                ((L, 1, dec_dim), (L, 1, dec_dim))

        """
        h_idx = batch_states[0][:, idx : idx + 1, :]

        if self.dtype == "lstm":
            c_idx = batch_states[1][:, idx : idx + 1, :]

            return (h_idx, c_idx)

        return (h_idx, None)

    def create_batch_states(self, batch_states, l_states, l_tokens=None):
        """Create batch of decoder states.

        Args:
            batch_states (tuple): batch of decoder states
               ((L, B, dec_dim), (L, B, dec_dim))
            l_states (list): list of decoder states
               [L x ((1, dec_dim), (1, dec_dim))]

        Returns:
            batch_states (tuple): batch of decoder states
                ((L, B, dec_dim), (L, B, dec_dim))

        """
        h_n = torch.cat([s[0] for s in l_states], dim=1)

        if self.dtype == "lstm":
            c_n = torch.cat([s[1] for s in l_states], dim=1)

            return (h_n, c_n)

        return (h_n, None)<|MERGE_RESOLUTION|>--- conflicted
+++ resolved
@@ -214,11 +214,7 @@
         final_batch = len(hyps)
         device = next(self.parameters()).device
         dtype = next(self.parameters()).dtype
-<<<<<<< HEAD
-        
-=======
-
->>>>>>> bc16a4e4
+
         process = []
         done = [None for _ in range(final_batch)]
 
