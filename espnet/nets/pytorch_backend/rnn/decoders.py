--- conflicted
+++ resolved
@@ -46,19 +46,13 @@
     :param float sampling_probability: scheduled sampling probability
     :param float dropout: dropout rate
     :param float context_residual: if True, use context vector for token generation
-<<<<<<< HEAD
     :param float replace_sos: use for multilingual (speech/text) translation
-=======
->>>>>>> c47a7f87
     """
 
     def __init__(self, eprojs, odim, dtype, dlayers, dunits, sos, eos, att, verbose=0,
                  char_list=None, labeldist=None, lsm_weight=0., sampling_probability=0.0,
-<<<<<<< HEAD
                  dropout=0.0, context_residual=False, replace_sos=False):
-=======
-                 dropout=0.0, context_residual=False):
->>>>>>> c47a7f87
+
         super(Decoder, self).__init__()
         self.dtype = dtype
         self.dunits = dunits
@@ -81,10 +75,7 @@
             # NOTE: dropout is applied only for the vertical connections
             # see https://arxiv.org/pdf/1409.2329.pdf
         self.ignore_id = -1
-<<<<<<< HEAD
-
-=======
->>>>>>> c47a7f87
+
         if context_residual:
             self.output = torch.nn.Linear(dunits + eprojs, odim)
         else:
@@ -694,14 +685,7 @@
 
 
 def decoder_for(args, odim, sos, eos, att, labeldist):
-<<<<<<< HEAD
-    return Decoder(args.eprojs, odim, args.dtype, args.dlayers, args.dunits, sos, eos, att,
-                   args.verbose, args.char_list, labeldist,
-                   args.lsm_weight, args.sampling_probability, args.dropout_rate_decoder,
-                   args.context_residual, args.replace_sos)
-=======
     return Decoder(args.eprojs, odim, args.dtype, args.dlayers, args.dunits, sos, eos, att, args.verbose,
                    args.char_list, labeldist,
                    args.lsm_weight, args.sampling_probability, args.dropout_rate_decoder,
-                   args.context_residual)
->>>>>>> c47a7f87
+                   args.context_residual, args.replace_sos)