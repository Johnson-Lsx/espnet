--- conflicted
+++ resolved
@@ -392,14 +392,9 @@
         else:
             lpz = None
 
-<<<<<<< HEAD
-        # 2. Decoder
-        y = self.dec.recognize_beam_batch(hs_pad, hlens, lpz, recog_args, char_list, rnnlm)
-=======
         # 2. decoder
         hlens = torch.tensor(list(map(int, hlens)))  # make sure hlens is tensor
         y = self.dec.recognize_beam_batch(hpad, hlens, lpz, recog_args, char_list, rnnlm)
->>>>>>> 22e2e27b
 
         if prev:
             self.train()
