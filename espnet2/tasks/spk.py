--- conflicted
+++ resolved
@@ -47,12 +47,9 @@
     classes=dict(
         default=DefaultFrontend,
         sliding_window=SlidingWindow,
-<<<<<<< HEAD
         asteroid_frontend=AsteroidFrontend,
         s3prl=S3prlFrontend,
         fused=FusedFrontends,
-=======
->>>>>>> 8307abec
     ),
     type_check=AbsFrontend,
     default=None,
