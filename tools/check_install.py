#!/usr/bin/env python3

"""Script to check whether the installation is done correctly."""

# Copyright 2018 Nagoya University (Tomoki Hayashi)
#  Apache 2.0  (http://www.apache.org/licenses/LICENSE-2.0)

import importlib
import shutil
import sys
<<<<<<< HEAD
from distutils.version import LooseVersion
=======

from packaging.version import parse
>>>>>>> 57c05436

module_list = [
    ("torchaudio", None, None),
    ("torch_optimizer", None, None),
    ("warpctc_pytorch", None, "installers/install_warp-ctc.sh"),
    ("warprnnt_pytorch", None, "installers/install_warp-transducer.sh"),
    ("chainer_ctc", None, "installers/install_chainer_ctc.sh"),
    ("pyopenjtalk", None, "installers/install_pyopenjtalk.sh"),
    ("tdmelodic_pyopenjtalk", None, "installers/install_tdmelodic_pyopenjtalk.sh"),
    ("kenlm", None, "installers/install_kenlm.sh"),
    ("mmseg", None, "installers/install_py3mmseg.sh"),
    ("espnet", None, None),
    ("fairseq", None, "installers/install_fairseq.sh"),
    ("phonemizer", None, "installers/install_phonemizer.sh"),
    ("gtn", None, "installers/install_gtn.sh"),
    ("s3prl", None, "installers/install_s3prl.sh"),
    ("transformers", None, "installers/install_transformers.sh"),
    ("speechbrain", None, "installers/install_speechbrain.sh"),
    ("k2", None, "installers/install_k2.sh"),
    ("longformer", None, "installers/install_longformer.sh"),
    ("nlg-eval", None, "installers/install_longformer.sh"),
    ("datasets", None, "installers/install_longformer.sh"),
]

executable_list = [
    ("sclite", "installers/install_sctk.sh"),
    ("sph2pipe", "installers/install_sph2pipe.sh"),
    ("PESQ", "installers/install_pesq.sh"),
    ("BeamformIt", "installers/install_beamformit.sh"),
]


def main():
    """Check the installation."""

    python_version = sys.version.replace("\n", " ")
    print(f"[x] python={python_version}")

    print()
    print("Python modules:")
    try:
        import torch

        print(f"[x] torch={torch.__version__}")

        if torch.cuda.is_available():
            print(f"[x] torch cuda={torch.version.cuda}")
        else:
            print("[ ] torch cuda")

        if torch.backends.cudnn.is_available():
            print(f"[x] torch cudnn={torch.backends.cudnn.version()}")
        else:
            print("[ ] torch cudnn")

        if torch.distributed.is_nccl_available():
            print("[x] torch nccl")
        else:
            print("[ ] torch nccl")

    except ImportError:
        print("[ ] torch")

    try:
        import chainer

        print(f"[x] chainer={chainer.__version__}")
        if parse(chainer.__version__) != parse("6.0.0"):
            print(
                f"Warning! chainer={chainer.__version__} is not supported. "
                "Supported version is 6.0.0"
            )

        if chainer.backends.cuda.available:
            print("[x] chainer cuda")
        else:
            print("[ ] chainer cuda")

        if chainer.backends.cuda.cudnn_enabled:
            print("[x] chainer cudnn")
        else:
            print("[ ] chainer cudnn")

    except ImportError:
        print("[ ] chainer")

    try:
        import cupy

        print(f"[x] cupy={cupy.__version__}")
        try:
            from cupy.cuda import nccl  # NOQA

            print("[x] cupy nccl")
        except ImportError:
            print("[ ] cupy nccl")
    except ImportError:
        print("[ ] cupy")

    to_install = []
    for name, versions, installer in module_list:
        try:
            m = importlib.import_module(name)
            if hasattr(m, "__version__"):
                version = m.__version__
                print(f"[x] {name}={version}")
                if versions is not None and version not in versions:
                    print(
                        f"Warning! {name}={version} is not suppoted. "
                        "Supported versions are {versions}"
                    )
            else:
                print(f"[x] {name}")
        except ImportError:
            print(f"[ ] {name}")
            if installer is not None:
                to_install.append(f"Use '{installer}' to install {name}")

    print()
    print("Executables:")
    for name, installer in executable_list:
        if shutil.which(name) is not None:
            print(f"[x] {name}")
        else:
            print(f"[ ] {name}")
            if installer is not None:
                to_install.append(f"Use '{installer}' to install {name}")

    print()
    print("INFO:")
    for m in to_install:
        print(m)


if __name__ == "__main__":
    main()<|MERGE_RESOLUTION|>--- conflicted
+++ resolved
@@ -8,12 +8,8 @@
 import importlib
 import shutil
 import sys
-<<<<<<< HEAD
-from distutils.version import LooseVersion
-=======
 
 from packaging.version import parse
->>>>>>> 57c05436
 
 module_list = [
     ("torchaudio", None, None),
