#!/usr/bin/env python3

# Copyright 2018 Nagoya University (Tomoki Hayashi)
#  Apache 2.0  (http://www.apache.org/licenses/LICENSE-2.0)

import argparse
import codecs
import nltk
import re

<<<<<<< HEAD
from cleaners import custom_english_cleaners
=======
from text.cleaners import english_cleaners

# https://github.com/Kyubyong/g2p
from g2p_en import G2p
f_g2p = G2p()


def g2p(text):
    tokens = filter(lambda s: s != " ", f_g2p(text))
    return ' '.join(tokens)
>>>>>>> da06cd76


if __name__ == "__main__":
    parser = argparse.ArgumentParser()
    parser.add_argument('text', type=str, help='text to be cleaned')
    parser.add_argument("trans_type", type=str, default="kana",
                        choices=["char", "phn"],
                        help="Input transcription type")
    args = parser.parse_args()
    with codecs.open(args.text, 'r', 'utf-8') as fid:
        for line in fid.readlines():
            id, _, content = line.split("|")
<<<<<<< HEAD
            clean_content = custom_english_cleaners(content.rstrip())
=======
            clean_content = english_cleaners(content.rstrip())
            if args.trans_type == "phn":
                text = clean_content.lower()
                clean_content = g2p(text)

>>>>>>> da06cd76
            print("%s %s" % (id, clean_content))<|MERGE_RESOLUTION|>--- conflicted
+++ resolved
@@ -5,13 +5,8 @@
 
 import argparse
 import codecs
-import nltk
-import re
 
-<<<<<<< HEAD
 from cleaners import custom_english_cleaners
-=======
-from text.cleaners import english_cleaners
 
 # https://github.com/Kyubyong/g2p
 from g2p_en import G2p
@@ -21,7 +16,6 @@
 def g2p(text):
     tokens = filter(lambda s: s != " ", f_g2p(text))
     return ' '.join(tokens)
->>>>>>> da06cd76
 
 
 if __name__ == "__main__":
@@ -34,13 +28,9 @@
     with codecs.open(args.text, 'r', 'utf-8') as fid:
         for line in fid.readlines():
             id, _, content = line.split("|")
-<<<<<<< HEAD
             clean_content = custom_english_cleaners(content.rstrip())
-=======
-            clean_content = english_cleaners(content.rstrip())
             if args.trans_type == "phn":
                 text = clean_content.lower()
                 clean_content = g2p(text)
 
->>>>>>> da06cd76
             print("%s %s" % (id, clean_content))